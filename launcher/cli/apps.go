--- conflicted
+++ resolved
@@ -706,10 +706,6 @@
 		},
 	})
 
-<<<<<<< HEAD
-	// Search Live
-=======
->>>>>>> 28b6c51f
 	launcher.RegisterApp(&launcher.AppDef{
 		ID:          "search-live",
 		Title:       "Search live",
