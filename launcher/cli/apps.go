--- conflicted
+++ resolved
@@ -32,7 +32,7 @@
 	fluxdbApp "github.com/dfuse-io/dfuse-eosio/fluxdb/app/fluxdb"
 	kvdbLoaderApp "github.com/dfuse-io/dfuse-eosio/kvdb-loader/app/kvdb-loader"
 	"github.com/dfuse-io/dfuse-eosio/launcher"
-	core "github.com/dfuse-io/dfuse-eosio/launcher"
+	"github.com/dfuse-io/dfuse-eosio/launcher"
 	nodeosManagerApp "github.com/dfuse-io/manageos/app/nodeos_manager"
 	nodeosMindreaderApp "github.com/dfuse-io/manageos/app/nodeos_mindreader"
 	mergerApp "github.com/dfuse-io/merger/app/merger"
@@ -204,22 +204,17 @@
 		},
 		FactoryFunc: func(config *launcher.RuntimeConfig, modules *launcher.RuntimeModules) launcher.App {
 			return relayerApp.New(&relayerApp.Config{
-				SourcesAddr:          viper.GetStringSlice("start-cmd-relayer-source"),
-				GRPCListenAddr:       viper.GetString("start-cmd-relayer-grpc-listen-addr"),
-				MergerAddr:           viper.GetString("start-cmd-relayer-merger-addr"),
-				BufferSize:           viper.GetInt("start-cmd-relayer-buffer-size"),
-				MaxDrift:             viper.GetDuration("start-cmd-relayer-max-drift"),
-				MaxSourceLatency:     viper.GetDuration("start-cmd-relayer-max-source-latency"),
-				InitTime:             viper.GetDuration("start-cmd-relayer-init-time"),
-				MinStartOffset:       viper.GetUint64("start-cmd-relayer-min-start-offset"),
+				SourcesAddr:          viper.GetStringSlice("relayer-source"),
+				GRPCListenAddr:       viper.GetString("relayer-grpc-listen-addr"),
+				MergerAddr:           viper.GetString("relayer-merger-addr"),
+				BufferSize:           viper.GetInt("relayer-buffer-size"),
+				MaxDrift:             viper.GetDuration("relayer-max-drift"),
+				MaxSourceLatency:     viper.GetDuration("relayer-max-source-latency"),
+				InitTime:             viper.GetDuration("relayer-init-time"),
+				MinStartOffset:       viper.GetUint64("relayer-min-start-offset"),
 				Protocol:             Protocol,
-<<<<<<< HEAD
 				EnableReadinessProbe: viper.GetBool("relayer-enable-readiness-probe"),
 				SourceStoreURL:       buildStoreURL(viper.GetString("global-data-dir"), viper.GetString("relayer-source-store")),
-=======
-				EnableReadinessProbe: true,
-				SourceStoreURL:       buildStoreURL(viper.GetString("global-data-dir"), viper.GetString("start-cmd-relayer-source-store")),
->>>>>>> 696975cd
 			})
 		},
 	})
@@ -329,48 +324,6 @@
 		},
 	})
 
-<<<<<<< HEAD
-=======
-	// Search Indexer
-	launcher.RegisterApp(&launcher.AppDef{
-		ID:          "indexer",
-		Title:       "Search indexer",
-		Description: "Indexes transactions for search",
-		MetricsID:   "indexer",
-		Logger:      newLoggerDef("github.com/dfuse-io/search/(indexer|app/indexer).*", nil),
-		InitFunc: func(config *launcher.RuntimeConfig, modules *launcher.RuntimeModules) error {
-			err := makeDirs([]string{
-				filepath.Join(config.DataDir, "storage", "indexes"),
-				filepath.Join(config.DataDir, "storage", "merged-blocks"),
-				filepath.Join(config.DataDir, "search", "indexer"),
-			})
-			if err != nil {
-				return err
-			}
-			return nil
-		},
-		FactoryFunc: func(config *launcher.RuntimeConfig, modules *launcher.RuntimeModules) launcher.App {
-			return indexerApp.New(&indexerApp.Config{
-				IndexesStoreURL:       filepath.Join(config.DataDir, "storage", "indexes"),
-				GRPCListenAddr:        config.IndexerServingAddr,
-				HTTPListenAddr:        config.IndexerHTTPServingAddr,
-				BlocksStoreURL:        filepath.Join(config.DataDir, "storage", "merged-blocks"),
-				Protocol:              config.Protocol,
-				BlockstreamAddr:       config.RelayerServingAddr,
-				WritablePath:          filepath.Join(config.DataDir, "search", "indexer"),
-				ShardSize:             config.ShardSize,
-				StartBlock:            int64(config.StartBlock),
-				StopBlock:             config.StopBlock,
-				BlockmetaAddr:         config.BlockmetaServingAddr,
-				EnableUpload:          true,
-				DeleteAfterUpload:     true,
-				EnableIndexTruncation: false,
-				EnableReadinessProbe:  true,
-			})
-		},
-	})
-
->>>>>>> 696975cd
 	// Blockmeta
 	launcher.RegisterApp(&launcher.AppDef{
 		ID:          "blockmeta",
@@ -432,7 +385,7 @@
 	})
 
 	// Search Indexer
-	core.RegisterApp(&core.AppDef{
+	launcher.RegisterApp(&launcher.AppDef{
 		ID:          "indexer",
 		Title:       "Search indexer",
 		Description: "Indexes transactions for search",
@@ -458,7 +411,7 @@
 			cmd.Flags().String("search-indexer-dfuse-hooks-action-name", "", "The dfuse Hooks event action name to intercept")
 			return nil
 		},
-		FactoryFunc: func(config *core.RuntimeConfig, modules *core.RuntimeModules) core.App {
+		FactoryFunc: func(config *launcher.RuntimeConfig, modules *launcher.RuntimeModules) core.App {
 			return indexerApp.New(&indexerApp.Config{
 				Protocol:                            Protocol,
 				HTTPListenAddr:                      viper.GetString("search-indexer-http-listen-addr"),
@@ -491,7 +444,7 @@
 		Description: "Routes search queries to archiver, live",
 		MetricsID:   "router",
 		Logger:      newLoggerDef("github.com/dfuse-io/search/(router|app/router).*", nil),
-<<<<<<< HEAD
+		FactoryFunc: func(config *launcher.RuntimeConfig, modules *launcher.RuntimeModules) launcher.App {
 		RegisterFlags: func(cmd *cobra.Command) error {
 			cmd.Flags().String("search-router-listen-addr", RouterServingAddr, "Address to listen for incoming gRPC requests")
 			cmd.Flags().String("search-router-blockmeta-addr", BlockmetaServingAddr, "Blockmeta endpoint is queried to validate cursors that are passed LIB and forked out")
@@ -501,10 +454,7 @@
 			cmd.Flags().Bool("search-router-enable-readiness-probe", true, "Enable search router's app readiness probe")
 			return nil
 		},
-		FactoryFunc: func(config *core.RuntimeConfig, modules *core.RuntimeModules) core.App {
-=======
-		FactoryFunc: func(config *launcher.RuntimeConfig, modules *launcher.RuntimeModules) launcher.App {
->>>>>>> 696975cd
+		FactoryFunc: func(config *launcher.RuntimeConfig, modules *launcher.RuntimeModules) launcher.App {
 			return routerApp.New(&routerApp.Config{
 				Dmesh:                modules.SearchDmeshClient,
 				Protocol:             Protocol,
@@ -525,7 +475,6 @@
 		Description: "Serves historical search queries",
 		MetricsID:   "archive",
 		Logger:      newLoggerDef("github.com/dfuse-io/search/(archive|app/archive).*", nil),
-<<<<<<< HEAD
 		RegisterFlags: func(cmd *cobra.Command) error {
 			// These flags are scoped to search, since they are shared betwween search-router, search-live, search-archive, etc....
 			if cmd.Flag("search-mesh-store-addr") == nil {
@@ -536,15 +485,6 @@
 			}
 			if cmd.Flag("search-mesh-service-version") == nil {
 				cmd.PersistentFlags().String("search-mesh-service-version", DmeshServiceVersion, "dmesh service version (v1)")
-=======
-		InitFunc: func(config *launcher.RuntimeConfig, modules *launcher.RuntimeModules) error {
-			err := makeDirs([]string{
-				filepath.Join(config.DataDir, "storage", "indexes"),
-				filepath.Join(config.DataDir, "search", "archiver"),
-			})
-			if err != nil {
-				return err
->>>>>>> 696975cd
 			}
 			p := "search-archive-"
 			cmd.Flags().String(p+"grpc-listen-addr", ArchiveServingAddr, "Address to listen for incoming gRPC requests")
@@ -597,28 +537,20 @@
 			})
 		},
 	})
-
-<<<<<<< HEAD
 	// Search Live
-	core.RegisterApp(&core.AppDef{
-=======
-	launcher.RegisterApp(&launcher.AppDef{
->>>>>>> 696975cd
+	launcher.RegisterApp(&launcher.AppDef{
 		ID:          "live",
 		Title:       "Search live",
 		Description: "Serves live search queries",
 		MetricsID:   "live",
 		Logger:      newLoggerDef("github.com/dfuse-io/search/(live|app/live).*", nil),
-<<<<<<< HEAD
+		InitFunc: func(config *launcher.RuntimeConfig, modules *launcher.RuntimeModules) error {
+			err := os.RemoveAll(filepath.Join(config.DataDir, "search", "live"))
+			if err != nil {
+				return err
 		RegisterFlags: func(cmd *cobra.Command) error {
 			if cmd.Flag("search-mesh-store-addr") == nil {
 				cmd.Flags().String("search-mesh-store-addr", "", "address of the backing etcd cluster for mesh service discovery")
-=======
-		InitFunc: func(config *launcher.RuntimeConfig, modules *launcher.RuntimeModules) error {
-			err := os.RemoveAll(filepath.Join(config.DataDir, "search", "live"))
-			if err != nil {
-				return err
->>>>>>> 696975cd
 			}
 			if cmd.Flag("search-mesh-namespace") == nil {
 				cmd.Flags().String("search-mesh-namespace", DmeshNamespace, "dmesh namespace where services reside (eos-mainnet)")
@@ -643,7 +575,7 @@
 			cmd.Flags().String("search-live-dfuse-hooks-action-name", "", "The dfuse Hooks event action name to intercept")
 			return nil
 		},
-		FactoryFunc: func(config *core.RuntimeConfig, modules *core.RuntimeModules) core.App {
+		FactoryFunc: func(config *launcher.RuntimeConfig, modules *launcher.RuntimeModules) launcher.App {
 			return liveApp.New(&liveApp.Config{
 				Dmesh:                    modules.SearchDmeshClient,
 				Protocol:                 Protocol,
@@ -696,13 +628,8 @@
 
 			return nil
 		},
-<<<<<<< HEAD
 		FactoryFunc: func(config *core.RuntimeConfig, modules *core.RuntimeModules) core.App {
 			return forkresolverApp.New(&forkresolverApp.Config{
-=======
-		FactoryFunc: func(config *launcher.RuntimeConfig, modules *launcher.RuntimeModules) launcher.App {
-			return liveApp.New(&liveApp.Config{
->>>>>>> 696975cd
 				Dmesh:                    modules.SearchDmeshClient,
 				Protocol:                 Protocol,
 				ServiceVersion:           viper.GetString("search-mesh-service-version"),
@@ -773,7 +700,6 @@
 			cmd.Flags().Bool("dgraphql-override-trace-id", false, "flag to override trace id or not")
 			return nil
 		},
-		InitFunc: nil,
 		FactoryFunc: func(config *core.RuntimeConfig, modules *core.RuntimeModules) core.App {
 			return dgraphqlApp.New(&dgraphqlApp.Config{
 				HTTPListenAddr:  viper.GetString("start-cmd-dgraphql-http-addr"),
