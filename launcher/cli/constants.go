package cli

import (
	pbbstream "github.com/dfuse-io/pbgo/dfuse/bstream/v1"
)

const (
	Protocol                    pbbstream.Protocol = pbbstream.Protocol_EOS
<<<<<<< HEAD
	BlockmetaDSN                string             = "badger://%s/kvdb_badger.db?compression=zstd"
=======
	KVBDDSN                     string             = "badger://%s/kvdb_badger.db?compression=zstd" //%s will be replace by data-dir
	MergedBlocksFilesPath       string             = "storage/merged-blocks"
	OneBlockFilesPath           string             = "storage/one-blocks"
>>>>>>> f1e8d2de
	DmeshServiceVersion         string             = "v1"
	DmeshNamespace              string             = "local"
	NetworkID                   string             = "eos-local"
	EosManagerHTTPAddr          string             = ":13008"
	EosMindreaderHTTPAddr       string             = ":13009"
	MindreaderGRPCAddr          string             = ":13010"
	RelayerServingAddr          string             = ":13011"
	MergerServingAddr           string             = ":13012"
	AbiServingAddr              string             = ":13013"
	BlockmetaServingAddr        string             = ":13014"
	ArchiveServingAddr          string             = ":13015"
	ArchiveHTTPServingAddr      string             = ":13016"
	LiveServingAddr             string             = ":13017"
	RouterServingAddr           string             = ":13018"
	RouterHTTPServingAddr       string             = ":13019"
	KvdbHTTPServingAddr         string             = ":13020"
	IndexerServingAddr          string             = ":13021"
	IndexerHTTPServingAddr      string             = ":13022"
	TokenmetaServingAddr        string             = ":13023" // Not implemented yet, present for booting purposes, does not work
	DgraphqlHTTPServingAddr     string             = ":13024"
	DgraphqlGrpcServingAddr     string             = ":13025"
	DashboardGrpcServingAddr    string             = ":13726"
	EoswsHTTPServingAddr        string             = ":13027"
	ForkresolverServingAddr     string             = ":13028"
	ForkresolverHTTPServingAddr string             = ":13029"
	FluxDBServingAddr           string             = ":13030"
	DashboardHTTPListenAddr     string             = ":8080"
	EosqHTTPServingAddr         string             = ":8081"
	MindreaderNodeosAPIAddr     string             = ":9888"
	NodeosAPIAddr               string             = ":8888"
)<|MERGE_RESOLUTION|>--- conflicted
+++ resolved
@@ -6,13 +6,10 @@
 
 const (
 	Protocol                    pbbstream.Protocol = pbbstream.Protocol_EOS
-<<<<<<< HEAD
 	BlockmetaDSN                string             = "badger://%s/kvdb_badger.db?compression=zstd"
-=======
 	KVBDDSN                     string             = "badger://%s/kvdb_badger.db?compression=zstd" //%s will be replace by data-dir
 	MergedBlocksFilesPath       string             = "storage/merged-blocks"
 	OneBlockFilesPath           string             = "storage/one-blocks"
->>>>>>> f1e8d2de
 	DmeshServiceVersion         string             = "v1"
 	DmeshNamespace              string             = "local"
 	NetworkID                   string             = "eos-local"
