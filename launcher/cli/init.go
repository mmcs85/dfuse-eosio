--- conflicted
+++ resolved
@@ -84,13 +84,8 @@
 	return nil
 }
 
-<<<<<<< HEAD
-func initRemoteBox(conf *core.BoxConfig) (err error) {
+func initRemoteBox(conf *launcher.BoxConfig) (err error) {
 	genesisFilePath := viper.GetString("genesis-file")
-=======
-func initRemoteBox(conf *launcher.BoxConfig) (err error) {
-	genesisFilePath := viper.GetString("init-cmd-genesis-file")
->>>>>>> 696975cd
 	if genesisFilePath == "" {
 		genesisFilePath, err = askGenesisPath()
 		if err != nil {
